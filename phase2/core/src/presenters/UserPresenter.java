package presenters;

import org.json.simple.JSONObject;

import java.util.List;
import org.json.simple.*;

/**
 * Presenter outputs for client type User
 * Displays menu options, prompts to signup or cancel an event
 * Prompts message options
 *
 */

public class UserPresenter {
    //type of menu options:
    // go back, sign up for an event with a number
    // cancel an event with a known number
    // message a user, view list of messages
<<<<<<< HEAD
    protected PresenterUtil pu;
=======
    private PresenterUtil<String> pu;
>>>>>>> 3546632d

    public UserPresenter(){
        pu = new PresenterUtil<>();
    }
    /**
     * list of events iterated and printed
     * @param events passes in list of events to iterate through and print
     */
    public JSONObject listEvents(List<String> events) {
        return pu.createJSON("success", "Events have been listed", "List of Events", events);
    }

    /**
     * list of users iterated and printed
     * @param users list of users iterated through and printed for the user.
     */
    public JSONObject listUsers(List<String> users) {
        return pu.createJSON("success", "Users have been listed", "List of Users", users);
    }

    /**
     * confirm signup result
     * @param event prints event name/identifier
     */
    public JSONObject signUpResult(String event) {
        return pu.createJSON("success", "You have signed up for " + event);
    }

    /**
     * Cancel attendance for a given (passed in) event
     * @param event is a string identifier for the event in interest
     */
    public JSONObject cancelResult(String event) {
        return pu.createJSON("success", "You have cancelled " + event);
    }

    /**
     * Prints that there was invalid use of messaging or user format
     */
    public JSONObject invalidMessageError() {return pu.createJSON("warning", "Invalid user or message format!");
    }

    /**
     * Prints to user that an invalid option was entered
     */
    public JSONObject invalidOptionError() {
        return pu.createJSON("warning", "Please enter a valid option!");
    }

    /**
     * Print message that user has already signed-up
     */
    public JSONObject alreadySignedUpError() {
        return pu.createJSON("error", "You are already signed up for an event at this time!");
    }

    /**
     * Prints to user notifying that the event is already at full capacity.
     */
    public JSONObject eventFullCapacityError() {
        return pu.createJSON("error", "The event is already at full capacity!");
    }

    /**
     * Prints statement that user is not signed up for the event
     * @param event event passed in of interest, to determine if user is signed up for it
     */
    public JSONObject notAttendingEventError(String event) {
        return pu.createJSON("error", "You are not signed up for event1 " + event);
    }

    /**
     * Print statement at logout
     */
    public JSONObject logoutMessage() {
        return pu.createJSON("success", "Logging out...");
    }

    public void listAllUsersLabel() {
    }

    public void exitlistAllUsersLabel() {
    }
}<|MERGE_RESOLUTION|>--- conflicted
+++ resolved
@@ -1,7 +1,6 @@
 package presenters;
 
-import org.json.simple.JSONObject;
-
+import java.util.ArrayList;
 import java.util.List;
 import org.json.simple.*;
 
@@ -17,11 +16,7 @@
     // go back, sign up for an event with a number
     // cancel an event with a known number
     // message a user, view list of messages
-<<<<<<< HEAD
-    protected PresenterUtil pu;
-=======
     private PresenterUtil<String> pu;
->>>>>>> 3546632d
 
     public UserPresenter(){
         pu = new PresenterUtil<>();
