--- conflicted
+++ resolved
@@ -516,17 +516,14 @@
         return json;
     }
 
-<<<<<<< HEAD
-    /**
-     * @return A JSONObject that contains the JSON representation of this class
-     */
-    @SuppressWarnings("unchecked")
-=======
     public Set<String> getEvents(String username){
         return allUsers.get(username).getSchedule().keySet();
     }
 
->>>>>>> 79379a7c
+    /**
+     * @return A JSONObject that contains the JSON representation of this class
+     */
+    @SuppressWarnings("unchecked")
     public JSONObject getAllUsersJson(){
         JSONObject json = new JSONObject();
         JSONArray array = new JSONArray();
