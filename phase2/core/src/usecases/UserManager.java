--- conflicted
+++ resolved
@@ -1,15 +1,14 @@
 package usecases;
 
 import entities.*;
-import org.json.simple.JSONArray;
-import org.json.simple.JSONObject;
-
+
+import org.json.simple.*;
 import java.io.Serializable;
+import java.time.DayOfWeek;
+import java.text.SimpleDateFormat;
 import java.time.LocalDateTime;
-import java.util.ArrayList;
-import java.util.HashMap;
-import java.util.List;
-import java.util.Set;
+import java.time.format.DateTimeFormatter;
+import java.util.*;
 
 /**
  *	A Use Case class that manages Users.
@@ -230,6 +229,17 @@
     }
 
     /**
+     * Getter of the current status of a messageThread for a specific user.
+     *
+     * @param username the username of the receiver
+     * @param messageThreadId the message ID
+     */
+    public boolean getReadForMes(String username, String messageThreadId) {
+        User newUser = allUsers.get(username);
+        return newUser.getRead(newUser.getInboxOfMessage(messageThreadId), messageThreadId);
+    }
+
+    /**
      * Archive messageThreadId of the message to user's inbox.
      *
      * @param username the username of the receiver
@@ -330,6 +340,17 @@
     public HashMap<String, LocalDateTime[]> getSpeakerSchedule(String username) {
         Speaker speaker = (Speaker) allUsers.get(username);
         return speaker.getSpeakerSchedule();
+    }
+
+    /**
+     * Gets all usernames of all users.
+     *
+     * @return A set containing all usernames.
+     */
+    public List<String> getAllUsernames() {
+        List<String> usernames = new ArrayList<>();
+        usernames.addAll(allUsers.keySet());
+        return usernames;
     }
 
     /**
@@ -357,6 +378,21 @@
     }
 
     /**
+     * Checks if username is unique.
+     *
+     * @param username the username
+     * @return true iff username is unique
+     */
+    public boolean checkUniqueUsername(String username) {
+        for (User user : allUsers.values()) {
+            if (username.equals(user.getUsername())) {
+                return false;
+            }
+        }
+        return true;
+    }
+
+    /**
      * Checks if user is an attendee.
      *
      * @param username the username
@@ -367,6 +403,16 @@
     }
 
     /**
+     * Checks if user is an organizer.
+     *
+     * @param username the username
+     * @return iff user is organizer
+     */
+    public boolean isOrganizer(String username) {
+        return allUsers.get(username) instanceof Organizer;
+    }
+
+    /**
      * Checks if user is a speaker.
      *
      * @param username the username
@@ -374,6 +420,26 @@
      */
     public boolean isSpeaker(String username) {
         return allUsers.get(username) instanceof Speaker;
+    }
+
+    /**
+     * Checks if user is an admin.
+     *
+     * @param username the username
+     * @return iff user is speaker
+     */
+    public boolean isAdmin(String username) {
+        return allUsers.get(username) instanceof Admin;
+    }
+
+    /**
+     * Checks if a user with that username exists.
+     *
+     * @param username the username
+     * @return true iff that user exists
+     */
+    public boolean userExists(String username) {
+        return allUsers.get(username) != null;
     }
 
     /**
@@ -385,7 +451,7 @@
         ArrayList<String> vips = new ArrayList<>();
         for (User user : allUsers.values()) {
             if (user instanceof Attendee) {
-                if ((user).isVip()) {
+                if (((Attendee) user).isVip()) {
                     vips.add(user.getUsername());
                 }
             }
@@ -432,6 +498,20 @@
      */
     public String getUserRole(String username) {
         return allUsers.get(username).getClass().getSimpleName();
+    }
+
+    /**
+     * toString for the user's username and user's role
+     *
+     * @return an arraylist of strings of user's username and role
+     */
+    public ArrayList<String> userToString() {
+        ArrayList<String> usernames = new ArrayList<>();
+        for (User user: allUsers.values()){
+            usernames.add(user.toString());
+        }
+
+        return usernames;
     }
 
     /**
@@ -574,129 +654,6 @@
         return allUsers.get(username).getSchedule().keySet();
     }
 
-<<<<<<< HEAD
-
-//    /** Not enough time to fully implement schedule download feature
-//     * Formats a schedule based on three types of requested schedules
-//     * @param day as type LocalDateTime for formatting
-//     *           input a day of which a user would like to see events on
-//     * This method should print all events at the specified day
-//     * @Overload Request by Day
-//     * @author dylan
-//     */
-//    public void requestSchedule(String username, LocalDateTime day) {
-////        String formatted_schedule = "";
-////        SimpleDateFormat dtx = new SimpleDateFormat();
-////        String
-////        upperDay = day.toUpperCase();
-////        formatted_day = upperDay.format()
-////        DayOfWeek requestedDay = upperDay.format()
-////        DayOfWeek requestedDay = day.getDayOfWeek();
-////
-////        day.getDayOfWeek().;
-//    }
-
-//    /**
-//     * Requests schedule by Speaker
-//     * Similar implementation to Room toString though key value pairs are assigned in reverse
-//     * Assumes a valid speaker is passed
-//     * @param username
-//     * @param speaker
-//     * @Overload request by Speaker
-//     * @author dylan, @version 1.0
-//     * @return formatted schedule of all events that Speaker is present at
-//     */
-//    //Potential Update could be avoiding passing in a username
-//    public String requestSchedule(String username, Speaker speaker) {
-//        if(speaker.getSpeakerSchedule().size() == 0) {
-//            return "This speaker has no talks currently";
-//        }
-//
-//        StringBuilder ret = new StringBuilder("Schedule of Speaker " + speaker.getUsername() + ":" + "\n");
-//        DateTimeFormatter dayTime = DateTimeFormatter.ofPattern("yyyy/MM/dd HH:mm");
-//        DateTimeFormatter hourMin = DateTimeFormatter.ofPattern("HH:mm");
-//        for (Map.Entry<String, LocalDateTime[]> event : speaker.getSpeakerSchedule().entrySet()) {
-//            String eventStartTime = dayTime.format(event.getValue()[0]);
-//            String eventName = event.getKey();
-//            ret.append(eventStartTime);
-//            ret.append("-");
-//            ret.append(hourMin.format(event.getValue()[1]));
-//            ret.append(" -- ");
-//            ret.append(eventName);
-//            ret.append("\n");
-//        }
-//        return ret.toString();
-//    }
-
-//    /**
-//     * Returns a formatted schedule with constraints based on timeframe
-//     * This method prints the events of the time constraints that only appear in the User's schedule
-//     * @param username Username of the user
-//     * @param event_time the time range requirement for events of interest
-//     * @author dylan
-//     * @return a formatted schedule (String) of the events by ID at the required time frame
-//     */
-//    //request schedule based on time constraint for the events that the username has in their schedule
-//    //Events can go for more than a day
-//    public String requestScheduleByTime(String username, LocalDateTime[] event_time) {
-//
-//        DateTimeFormatter dayTime = DateTimeFormatter.ofPattern("yyyy/MM/dd");
-//        DateTimeFormatter hourMin = DateTimeFormatter.ofPattern("HH:mm");
-//        String eventStartTime = hourMin.format(event_time[0]);
-//        String endTime = hourMin.format(event_time[1]);
-//        StringBuilder ret = new StringBuilder("Here is your schedule of events by their IDs from time " + eventStartTime
-//                + "-" + endTime + ":" + "\n");
-//        for (Map.Entry<String, LocalDateTime[]> scheduleByTime: this.allUsers.get(username).getSchedule().entrySet()) {
-//            String userScheduleStartTime = hourMin.format(scheduleByTime.getValue()[0]);
-//            String userScheduleEndTime = hourMin.format(scheduleByTime.getValue()[1]);
-//            String eventName = scheduleByTime.getKey();
-//            if ((eventStartTime.equals(userScheduleStartTime)) && (endTime.equals(userScheduleEndTime))) {
-//                ret.append(dayTime.format(scheduleByTime.getValue()[0]));
-//                ret.append(" -- ");
-//                ret.append(eventName);
-//                ret.append("\n");
-//            }
-//        }
-//         return ret.toString();
-//    }
-//    /**
-//     * Requests schedule by Day
-//     * Assumes a valid eventDay is passed
-//     * @param username
-//     * @param eventDay Specified Day constraint on schedule
-//     * @author dylan, @version 1.0
-//     * @return formatted schedule of all events that Speaker is present at
-//     */
-//    //fix assumption that events can not go for longer than a day
-//    public String requestScheduleByDay(String username, LocalDateTime[] eventDay) {
-//        SimpleDateFormat sdf = new SimpleDateFormat("EEEE");
-//        String formatted_day = sdf.format(eventDay);
-//        DateTimeFormatter dayTime = DateTimeFormatter.ofPattern("yyyy/MM/dd HH:mm");
-//        //DateTimeFormatter hourMin = DateTimeFormatter.ofPattern("HH:mm");
-//
-//        StringBuilder ret = new StringBuilder("Here are the events in your schedule on "
-//                + formatted_day + "'s:" + "\n");
-//        for (Map.Entry<String, LocalDateTime[]> scheduleByDay: this.allUsers.get(username).getSchedule().entrySet()) {
-//            String formatted_sbd = sdf.format(scheduleByDay);
-//            String formatted_eventDay = sdf.format(eventDay);
-//
-//            if(formatted_sbd.equals(formatted_eventDay)) {
-//                String event_StartTime = dayTime.format(scheduleByDay.getValue()[0]);
-//                String eventName = scheduleByDay.getKey();
-//                ret.append(event_StartTime);
-//                ret.append("-");
-//                ret.append(dayTime.format(scheduleByDay.getValue()[1]));
-//                ret.append(" -- ");
-//                ret.append(eventName);
-//                ret.append("\n");
-//            }
-//        }
-//        return ret.toString();
-//    }
-
-
-=======
->>>>>>> a7f208e1
     /**
      * Gets a user Json
      *
