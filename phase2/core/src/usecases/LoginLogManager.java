package usecases;

import entities.LoginLog;
import org.json.simple.*;
import java.io.Serializable;
import java.time.LocalDateTime;
import java.util.ArrayList;
import java.util.HashMap;
import java.util.Set;

/**
 * A Use Case class that stores the login logs with key as username and values
 * as an extendable Array List
 *
 * @author Dylan Baptist
 * @version 1.0
 *
 */
public class LoginLogManager implements Serializable {
    private HashMap<String, ArrayList<LoginLog>> allLogs;

    /**
     * Constructs a new empty LoginLogManager object containing no logs.
     */
    public LoginLogManager() {
        this.allLogs = new HashMap<>();
    }

    /**
     * Creates a new LoginLog object with an empty log and adds it into this LoginLogManager.
     * @param condition  the condition of the login log, describes the success/failure of login.
     * @param username the username of the login user
     * @param time the time of login for this user
     * @return a boolean value of true if the login log was successfully created, false otherwise.
     */
    public boolean addToLoginLogSet(boolean condition, String username, LocalDateTime time) {

        //important note: this does not handle changes to the condition
        //updates to conditions are handled elsewhere (Controllers)
        LoginLog ll = new LoginLog(condition, username, time);

        if (!this.allLogs.containsKey(username)){
            ArrayList logArray = new ArrayList();
            logArray.add(ll);
            this.allLogs.put(username, logArray);
        } else {
            if (this.allLogs.get(username).size() == 3) {
                this.allLogs.get(username).remove(0);
                this.allLogs.get(username).add(ll);
            } else if (this.allLogs.get(username).size() < 3) {
                this.allLogs.get(username).add(ll);
            } else {
                while (this.allLogs.get(username).size() > 3) {
                    this.allLogs.get(username).remove(0);
                }
            }
        }
        return true;
    }

    /**
     * Checks if login logs exist for a user
     * @param username the username
     * @return true iff login logs exist
     */
    public boolean checkLogExists(String username){
<<<<<<< HEAD
        return this.all_Logs.containsKey(username);
    }

    public ArrayList<LoginLog> getUserLogs(String username){
        return this.all_Logs.get(username);
=======
        return this.allLogs.containsKey(username);
>>>>>>> aac6ca20
    }

    /**
     * Checks if login logs are suspicious
     * @param username the username
     * @return true iff login logs are suspicious
     */
    public boolean suspiciousLogs(String username) {
        int strike = 0;

        for (LoginLog log : allLogs.get(username)) {
            if (log.getCondition().equals("Failed Login"))
                strike++;
        }

        return strike == 3;
    }

    /**
     * Gets all logs JSON
     * @return A JSONObject that contains the JSON representation of this class
     */
    @SuppressWarnings("unchecked")
    public JSONObject getAllLogsJson(){
        JSONObject json = new JSONObject();
        JSONArray array = new JSONArray();
        JSONArray array2 = new JSONArray();
        JSONObject item = new JSONObject();

        for(String ID: allLogs.keySet()) {
            int num = 0;
            JSONObject item2 = new JSONObject();
            for(LoginLog l: allLogs.get(ID)){
                item2.put(num, l.convertToJSON());
                num++;
            }
            array2.add(item2);
            item.put(ID, array2);
        }

        array.add(item);

        json.put("LoginLogs", array);

        return json;
    }

    /**
     * Gets login log json for a user
     * @param username the username
     * @return  A JSONObject that contains the JSON representation of this class
     */
    public JSONObject getLoginLogJSON(String username) {
        JSONObject json = new JSONObject();
        JSONArray array = new JSONArray();
        JSONObject item = new JSONObject();

        int num = 0;

        for(LoginLog l: allLogs.get(username)){
            item.put(num, l.convertToJSON());
            num++;
        }

        array.add(item);

        json.put("LoginLogs", array);

        return json;
    }
}<|MERGE_RESOLUTION|>--- conflicted
+++ resolved
@@ -3,7 +3,6 @@
 import entities.LoginLog;
 import org.json.simple.*;
 import java.io.Serializable;
-import java.time.LocalDateTime;
 import java.util.ArrayList;
 import java.util.HashMap;
 import java.util.Set;
@@ -33,7 +32,7 @@
      * @param time the time of login for this user
      * @return a boolean value of true if the login log was successfully created, false otherwise.
      */
-    public boolean addToLoginLogSet(boolean condition, String username, LocalDateTime time) {
+    public boolean addToLoginLogSet(String condition, String username, String time) {
 
         //important note: this does not handle changes to the condition
         //updates to conditions are handled elsewhere (Controllers)
@@ -64,15 +63,7 @@
      * @return true iff login logs exist
      */
     public boolean checkLogExists(String username){
-<<<<<<< HEAD
-        return this.all_Logs.containsKey(username);
-    }
-
-    public ArrayList<LoginLog> getUserLogs(String username){
-        return this.all_Logs.get(username);
-=======
         return this.allLogs.containsKey(username);
->>>>>>> aac6ca20
     }
 
     /**
