package usecases;

import entities.Event;

import org.json.simple.*;
import java.io.Serializable;
import java.time.LocalDateTime;
import java.util.ArrayList;
import java.util.HashMap;
import java.util.List;
import java.util.UUID;


/**
 * Helper that manages all interaction with the Entities. Event classes and ensures no rules are broken.
 */
public class EventManager implements Serializable {
    private HashMap<String, Event> allEvents;

    /**
     * Constructor for UseCases.EventManager. Just initializes an empty hashmap
     *
     */
    public EventManager(){
        this.allEvents = new HashMap<>();
    }

    /**
     * A helper to check if the event is in allEvents
     *
     * @param eventID the ID of the event we are checking
     * @return True iff the event is in allEvents
     */
    public boolean eventExists(String eventID){
        return allEvents.containsKey(eventID);
    }

    /**
     * Creator for a new event
     *
     * @param eventName the name of the event
     * @param startTime the start time of the event
     * @param endTime the end time of the event
     * @param roomName the name of the room the event is in
     */
    public void createNewEvent(String eventName, LocalDateTime startTime, LocalDateTime endTime, String roomName,
                               boolean chairs, boolean tables, boolean projector, boolean speakers, int capacity,
                               boolean vipEvent) {
        Event newEvent = new Event(UUID.randomUUID().toString(), eventName, startTime, endTime, roomName, chairs,
                tables, projector, speakers, capacity, vipEvent);
        allEvents.put(newEvent.getEventID(), newEvent);
    }

    /**
     * remove event with ID eventID from allEvents
     *
     * @param eventID the ID of the event that wishes to be removed
     * @return True iff the event was removed successfully
     */
    public boolean removeEvent(String eventID){
        if(eventExists(eventID)){
            allEvents.remove(eventID);
            return true;
        }else{
            return false;
        }
    }

    /**
     * adds user with ID userID to event with ID eventID
     *
     * @param eventID the ID of the event
     * @param userID the ID of the user
     */
    public void addUserToEvent(String eventID, String userID){
        Event currentEvent = allEvents.get(eventID);
        currentEvent.addUserToEvent(userID);
    }

    /**
     * Checks whether event with ID eventID is "empty"
     * @param eventID the ID of the event
     * @return True iff the event has no attending users, no speakers and no room
     */
    public boolean isEventEmpty(String eventID){
        Event event = allEvents.get(eventID);
        return event.getAttendingUsers().size() == 0 &&
                event.getSpeakerNames().size() == 0 && event.getRoomName() == null;
    }

    /**
     * changes the status of event with ID eventID of whether it is a VIP event or not
     * @param eventID the ID of the event
     * @param isVip True iff this event is a VIP event now
     */
    public void changeVipStatus(String eventID, boolean isVip){
        allEvents.get(eventID).changeVipStatus(isVip);
    }

    /**
     * checks to see if user with ID userID can be added to event with ID eventID
     *
     * @param eventID ID of the event
     * @param userID ID of the user
     * @return True iff there is enough space for the user, if the event exists and if the user is already in the event
     */
    public boolean canAddUserToEvent(String eventID, String userID){
        if(eventExists(eventID)){
            Event currentEvent = allEvents.get(eventID);
            return currentEvent.getAttendingUsers().size() < 2 && !currentEvent.getAttendingUsers().contains(userID);
        }
        return false;
    }

    /**
     * removes user with ID userID from event with ID eventID. The event must exist
     *
     * @param eventID the ID of the event
     * @param userID the ID of the user
     * @return True iff the user with ID userID was removed successfully from event with ID eventID
     */
    public boolean removeUserFromEvent(String eventID, String userID){
        Event currentEvent = allEvents.get(eventID);
        if(eventExists(eventID)){
            return currentEvent.removeUserFromEvent(userID);
        }else{
            return false;
        }
    }

    /**
     * cancels event with ID eventID. This removes all users and speakers from attending in the event and changes
     * the time and room to null. Note that this method is not enough to entirely cancel the event in the system. To do
     * so, call cancelEvent in OrganizerController.
     * @param eventID the ID of the event you wish to cancel.
     */
    public void cancelEvent(String eventID){
        Event event = allEvents.get(eventID);
        for(String user: event.getAttendingUsers()){
           removeUserFromEvent(eventID, user);
        }
        for(String speaker: event.getSpeakerNames()){
            event.removeSpeaker(speaker);
        }
        event.changeTime(null, null);
        changeEventRoom(eventID, null);
    }

    /**
     * checks to see if speaker with ID speakerID can be added to event with ID eventID
     *
     * @param eventID the ID of the event
     * @return True iff the speaker was successfully added to the event with ID eventID
     */
    public boolean canAddSpeakerToEvent(String eventID, String speakerID){
        return eventExists(eventID) && !allEvents.get(eventID).getSpeakerNames().contains(speakerID);
    }

    /**
     * adds speaker with ID speakerID to event with ID eventID
     *
     * @param speakerID ID of the speaker
     * @param eventID ID of the event
     */
    public void addSpeakerToEvent(String speakerID, String eventID){
        allEvents.get(eventID).addSpeaker(speakerID);
    }

    /**
     * removes speaker with ID speakerID from speaking at event with ID eventID
     * @param speakerID the ID of the speaker you wish to remove
     * @param eventID the ID of the event you wish to remove the speaker from
     * @return True iff the speaker was successfully removed
     */
    public boolean removeSpeakerFromEvent(String speakerID, String eventID){
        if(eventExists(eventID) && allEvents.get(eventID).getSpeakerNames().contains(speakerID)){
            allEvents.get(eventID).removeSpeaker(speakerID);
            return true;
        }
        return false;
    }

    /**
     * Getter for a list of IDs of all events
     *
     * @return An arraylist with all of the IDs of the events in allEvents
     */
    public List<String> getAllEventIds() {
        return new ArrayList<>(allEvents.keySet());
    }

    /**
     * To return the event description of event with ID eventID
     *
     * @param eventID the ID of the event to which we want the description of
     * @return the description of the event with ID eventID
     */
    public String getEventDescription(String eventID){
        return allEvents.get(eventID).toString();
    }

    /**
     * getter for the room name at which the event with ID eventID is held in
     * @param eventID the ID of the event
     * @return the room name the event is in
     */
    public String getEventRoom(String eventID){
        return allEvents.get(eventID).getRoomName();
    }

    /**
     * check for if event with ID eventID is a vip event
     * @param eventID ID of the event
     * @return True iff event with ID eventID is a vip event
     */
    public boolean isEventVip(String eventID){
        return allEvents.get(eventID).isVipEvent();
    }

    /**
     * getter for a list of all the VIP events in the system
     * @return A arraylist of all the VIP events' names in the system
     */
    public ArrayList<String> getAllVipEvents(){
        ArrayList<String> events = new ArrayList<>();
        for(String eventID: allEvents.keySet()){
            if(isEventVip(eventID)){
                events.add(getEventName(eventID));
            }
        }
        return events;
    }

    /**
     * changes the time of event with ID eventID to start at startTime and to end at endTime
     * @param eventID the ID of the event
     * @param startTime the new start time
     * @param endTime the new end time
     */
    public void changeEventTime(String eventID, LocalDateTime startTime, LocalDateTime endTime){
        allEvents.get(eventID).changeTime(startTime, endTime);
    }

    /**
     * changes the room of event with ID eventID to roomName
     * @param eventID the ID of the event
     * @param roomName the new room name
     */
    public void changeEventRoom(String eventID, String roomName){
        allEvents.get(eventID).changeRoomName(roomName);
    }
    /**
     * getter for the start time for event with ID eventID
     *
     * @param eventID ID of the event
     * @return the start time of event with ID eventID
     */
    public LocalDateTime getEventStartTime(String eventID){
        return allEvents.get(eventID).getStartTime();
    }

    /**
     * getter for the end time for event with ID eventID
     *
     * @param eventID ID of the event
     * @return the end time of event with ID eventID
     */
    public LocalDateTime getEventEndTime(String eventID){
        return allEvents.get(eventID).getEndTime();
    }

    /**
     * getter for the event name of event with ID eventID
     *
     * @param eventID the ID of the eventID
     * @return the name of the event wth ID eventID
     */
    public String getEventName(String eventID){
        return allEvents.get(eventID).getEventName();
    }

    /**
     * getter for the list of attending users for event with ID eventID
     *
     * @param eventID ID of the event
     * @return the list of attending users for event with ID eventID
     */
    public List<String> getAttendingUsers(String eventID){
        return allEvents.get(eventID).getAttendingUsers();
    }

    /**
     * getter for the list of names of the speakers speaking at event with ID eventID
     * @param eventID the ID of the event
     * @return an arraylist of the names of the speakers
     */
    public List<String> getSpeakers(String eventID){
        return allEvents.get(eventID).getSpeakerNames();
    }

    /**
     * changes the event capacity to capacity of event with ID eventID
     * @param eventID the ID of the event
     * @param capacity the new capacity of the event
     */
    public void changeEventCap(String eventID, int capacity){
        this.allEvents.get(eventID).setCapacity(capacity);
    }

<<<<<<< HEAD
    /**
     * @return A JSONObject that contains the JSON representation of this class
     */
    @SuppressWarnings("unchecked")
=======
    public JSONObject getEventJson(String ID){
        return allEvents.get(ID).convertToJSON();
    }
>>>>>>> 79379a7c
    public JSONObject getAllEventsJson(){
        JSONObject json = new JSONObject();
        JSONArray array = new JSONArray();
        JSONObject item = new JSONObject();

        for(String eventID: allEvents.keySet())
            item.put(eventID, allEvents.get(eventID).convertToJSON());

        array.add(item);

        json.put("Events", array);

        return json;
    }
}<|MERGE_RESOLUTION|>--- conflicted
+++ resolved
@@ -307,16 +307,13 @@
         this.allEvents.get(eventID).setCapacity(capacity);
     }
 
-<<<<<<< HEAD
-    /**
-     * @return A JSONObject that contains the JSON representation of this class
-     */
-    @SuppressWarnings("unchecked")
-=======
     public JSONObject getEventJson(String ID){
         return allEvents.get(ID).convertToJSON();
     }
->>>>>>> 79379a7c
+    /**
+     * @return A JSONObject that contains the JSON representation of this class
+     */
+    @SuppressWarnings("unchecked")
     public JSONObject getAllEventsJson(){
         JSONObject json = new JSONObject();
         JSONArray array = new JSONArray();
