--- conflicted
+++ resolved
@@ -1,7 +1,7 @@
 package Presenters;
 
 import java.util.List;
-import UseCases.UserManager;
+
 /**
  * Presenter outputs for client type User
  */
@@ -11,8 +11,8 @@
     // go back, sign up for an event with a number
     // cancel an event with a known number
     // message a user, view list of messages
-    public void displayMenu(UserManager user) {
-        System.out.println("Hello, " + user + "(" + user.getClass() + ")" +"!\nSelect Option " +
+    public void displayMenu() {
+        System.out.println("\nSelect Option " +
                 "\n 0. Logout" +
                 "\n 1. Sign Up for Events" +
                 "\n 2. Cancel Attendance from Events" +
@@ -28,48 +28,6 @@
         System.out.println("Enter a number to select an event to cancel:" +
                 "\n Press 0 to go back.");
     }
-<<<<<<< HEAD
-    //prompt for messaging options
-    public void messageMenuPrompt() {
-        System.out.println("Press :" +
-                "\n 0. Go back" +
-                "\n 1. Message a user" +
-                "\n 2. View the messages you sent" +
-                "\n 3. View the messages you received");
-    }
-    //prompt for receiver option
-    public void enterReceiverPrompt() {
-        System.out.println("Enter the user you wish to message:");
-    }
-    //prompt for writing message
-    public void enterMessagePrompt() {
-        System.out.println("Enter the message you wish to send:");
-    }
-    //Introduces list of events that can be signed up for
-    public void signUpEventListLabel() {
-        System.out.println("Here are a list of events you can sign up for:");
-    }
-    //Introduces list of events that are attending
-    public void listAllEventsLabel(){
-        System.out.println("Here is a list of all the events you are attending:");
-    }
-    public void exitListAllEventsLabel(){
-        System.out.println("Press 0 to go back");
-    }
-    //Introduces list of events that can be cancelled
-    public void cancelEventListLabel() {
-        System.out.println("Here are a list of events you can cancel attendance from:");
-    }
-    //Introduces list of users that can be messaged
-    public void messageUserListLabel() {
-        System.out.println("Here is a list of all users you can message:");
-    }
-    //Prints that there are no messages
-    public void noMessagesLabel() {
-        System.out.println("You have no messages.");
-    }
-=======
->>>>>>> 29a67a0b
 
     //list of events iterated and printed
     public void listEvents(List<String> events) {
