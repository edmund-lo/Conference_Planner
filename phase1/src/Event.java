import java.time.LocalDateTime;
import java.util.ArrayList;
<<<<<<< HEAD
=======
import java.util.List;
>>>>>>> c279ea27

/**
 * Implementation of an event with all details pretaining to it stored inside.
 */
public class Event {
    private String eventName;
    private String eventID;
    private String roomID;
    private String speakerID;
    private LocalDateTime startTime;
    private LocalDateTime endTime;
    private List<String> attendingUsers;

    /**
     * Constructor for Event
     *
     * @param eventID The randomly generated ID for this Event
     * @param roomID The ID of the room to which the Event will be held in
     * @param eventName Name of the event
     * @param startTime Start time of the event
     * @param endTime End time of the event
     */
    public Event(String eventID, String roomID, String eventName, LocalDateTime startTime,
<<<<<<< HEAD
                 LocalDateTime endTime){
=======
                 LocalDateTime endTime, String speakerID){
>>>>>>> c279ea27
        this.eventID = eventID;
        this.roomID = roomID;
        this.eventName = eventName;
        this.startTime = startTime;
        this.endTime = endTime;
        attendingUsers = new ArrayList<String>();
    }

    /**
     * Getter for ID of the speaker
     *
     * @return The ID of the speaker speaking at this event
     */
    public String getSpeakerID() {
        return speakerID;
    }

    /**
     * getter for ID of the event
     *
     * @return The ID of this event
     */
    public String getEventID() {
        return eventID;
    }

    /**
     * getter for the list of attending users
     *
     * @return An arraylist with IDs of all users attending this event
     */
    public List<String> getAttendingUsers() {
        return attendingUsers;
    }

    /**
     * getter for the name of this event
     *
     * @return the name of this event
     */
    public String getEventName() {
        return eventName;
    }

    /**
     * getter for the start time of this event
     *
     * @return the start time of this event
     */
    public LocalDateTime getStartTime() {
        return startTime;
    }

    /**
     * getter for the end time of this event
     *
     * @return the end time of this event
     */
    public LocalDateTime getEndTime() {
        return endTime;
    }

    /**
     * the toString method for Event
     *
     * @return a String representation of Event that contains the event name, time and number of attending users
     */
    public String toString(){
        return "Event Name: "+this.eventName+"\n" +
                "Time: "+String.valueOf(this.startTime.getHour())+" to "+String.valueOf(this.endTime.getHour())+" on "+
                String.valueOf(this.startTime.getDayOfMonth())+"/"+String.valueOf(this.startTime.getMonthValue())+"\n" +
                "# of Attending Users: "+String.valueOf(this.attendingUsers.size());
    }

    /**
     * Adds the user with ID userID to the attending users list for this event. The user must not already be in the
     * attending users list.
     *
     * @param userID the ID of the user that wants to be added to this event
     * @return True iff the user was added successfully and false if not
     */
    public boolean addUserToEvent(String userID){
        if(!attendingUsers.contains(userID)){
            attendingUsers.add(userID);
            return true;
        }else{
            return false;
        }

    }

    /**
     * Removes the user with ID userID from the attending users list for this event. The user must be in the attending
     * users list.
     *
     * @param userID the ID of the user taht wants to be removed from this event
     * @return True iff the user was removed successfully and false if not
     */
    public boolean removeUserFromEvent(String userID){
        if(attendingUsers.contains(userID)){
            attendingUsers.remove(userID);
            return true;
        }
        else{
            return false;
        }

    }

    /**
     * Changes the time of when the event occurs. That is, changing the start and end time of the event.
     *
     * @param startTime the new start time of the event
     * @param endTime the new end time of the event
     */
    public void changeTime(LocalDateTime startTime, LocalDateTime endTime){
        this.startTime = startTime;
        this.endTime = endTime;
    }

    /**
     * setter for the speakerID
     *
     * @param speakerID the ID of the speaker that wants to be added to Event
     */
    public setSpeaker(String speakerID){
        this.speakerID = speakerID;
    }

}<|MERGE_RESOLUTION|>--- conflicted
+++ resolved
@@ -1,9 +1,5 @@
 import java.time.LocalDateTime;
 import java.util.ArrayList;
-<<<<<<< HEAD
-=======
-import java.util.List;
->>>>>>> c279ea27
 
 /**
  * Implementation of an event with all details pretaining to it stored inside.
@@ -27,11 +23,7 @@
      * @param endTime End time of the event
      */
     public Event(String eventID, String roomID, String eventName, LocalDateTime startTime,
-<<<<<<< HEAD
                  LocalDateTime endTime){
-=======
-                 LocalDateTime endTime, String speakerID){
->>>>>>> c279ea27
         this.eventID = eventID;
         this.roomID = roomID;
         this.eventName = eventName;
@@ -107,20 +99,12 @@
     }
 
     /**
-     * Adds the user with ID userID to the attending users list for this event. The user must not already be in the
-     * attending users list.
+     * Adds the user with ID userID to the attending users list for this event
      *
      * @param userID the ID of the user that wants to be added to this event
-     * @return True iff the user was added successfully and false if not
      */
-    public boolean addUserToEvent(String userID){
-        if(!attendingUsers.contains(userID)){
-            attendingUsers.add(userID);
-            return true;
-        }else{
-            return false;
-        }
-
+    public void addUserToEvent(String userID){
+        attendingUsers.add(userID);
     }
 
     /**
