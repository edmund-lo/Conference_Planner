package Controllers;

import Presenters.MessagePresenter;
import Presenters.UserPresenter;
import UseCases.*;

import java.time.LocalDateTime;
import java.util.ArrayList;
import java.util.HashMap;
import java.util.List;
import java.util.Scanner;

import static java.lang.Integer.parseInt;

/**
 * An abstract Controller class, which all other types of user controllers inherit from.
 *
 */

public abstract class UserController {
    protected EventManager em;
    protected UserManager um;
    protected RoomManager rm;
    protected MessageManager mm;
    protected String username;
    protected Scanner input;
    private UserPresenter up;

    /**
     * Constructor for Controllers.UserController object.
     *
     * @param em  current session's UseCases.EventManager class.
     * @param um  current session's UseCases.UserManager class.
     * @param rm  current session's UseCases.RoomManager class.
     * @param mm  current session's UseCases.MessageManager class.
     * @param username current logged in user's username.
     */
    public UserController(EventManager em, UserManager um, RoomManager rm, MessageManager mm, String username) {
        this.em = em;
        this.um = um;
        this.rm = rm;
        this.mm = mm;
        this.username = username;
        this.input = new Scanner(System.in);
        this.up = new UserPresenter();
    }

    /**
     *UI for when user signs up for an event.
     *
     */
    public void signUpMenu(){
        while (true) {
            up.signUpEventListLabel();
            up.listEvents(getAllEvents());
            up.signUpEventPrompt();
            try {
                int option = parseInt(input.nextLine());
                if (option == 0)
                    break;
                else if (option > em.getAllEventIds().size())
                    up.invalidOptionError();
                else
                    signUpEventAttendance(em.getAllEventIds().get(option - 1));
            } catch (NumberFormatException e) {
                up.invalidOptionError();
<<<<<<< HEAD
            else
                signUpEventAttendance(em.getAllEventIds().get(option-1));
                break;
=======
            }
>>>>>>> 56325268
        }
    }

    /**
     *UI for when user cancels an event they signed up for.
     *
     */
    public void cancelMenu(){
        while(true) {
            up.cancelEventListLabel();
            up.listEvents(getAttendingEventsString());
            up.cancelEventPrompt();
            try {
                int option = parseInt(input.nextLine());
                if (option == 0)
                    break;
                else if (option > getAttendingEvents().size())
                    up.invalidOptionError();
                else
                    cancelEventAttendance(getAttendingEvents().get(option-1));
            } catch (NumberFormatException e) {
                up.invalidOptionError();
<<<<<<< HEAD
            else
                cancelEventAttendance(getAttendingEvents().get(option-1));
                break;
=======
            }
>>>>>>> 56325268
        }
    }

    /**
     *UI for when users want to message other users or view their messages.
     *
     */
    public void messageMenu(){
        while (true) {
            up.messageMenuPrompt();
            try {
                int option = parseInt(input.nextLine());
                if (option == 0)
                    break;
                else if (option == 1){
                    String name;
                    String content;
                    boolean canSend = false;
                    up.messageUserListLabel();
                    up.listUsers(getAllMessageableUsers());
                    up.enterReceiverPrompt();
                    name = input.nextLine();
                    if (um.userExists(name)) {
                        canSend = true;
                    }else {
                        up.invalidUserError();
                    }
                    if (canSend) {
                        up.enterMessagePrompt();
                        content = input.nextLine();
                        if (um.isAttendee(name) || um.isSpeaker(name))
                            sendMessage(name, content);
                        else
                            up.cannotMessageOrganizerError();
                    }
                } else if (option == 2){
                    MessagePresenter mp = new MessagePresenter();
                    mp.showMessagesLabel();
                    mp.listMessages(getAllMessages());
                } else
                    up.invalidOptionError();
            } catch (NumberFormatException e) {
                up.invalidOptionError();
            }
        }
    }

    /**
     *Returns list of users that the user can send messages to.
     *
     *@return list of speakers and attendees in a string format
     */
    public ArrayList<String> getAllMessageableUsers(){
        return um.getAllMessageableUsers(username);
    }

    /**
     *Called when user signs up for an event.
     * @param  eventId id of the event user is signing up for.
     *
     */
    public boolean signUpEventAttendance(String eventId) {
        LocalDateTime start = em.getEventStartTime(eventId);
        LocalDateTime end = em.getEventEndTime(eventId);
        if (!um.canSignUp(username, eventId, start, end)) {
            up.alreadySignedUpError();
            return false;
        } else if (!em.canAddUserToEvent(eventId,username)){
            up.eventFullCapacityError();
            return false;
        } else {
            em.addUserToEvent(eventId,username);
            um.signUp(username, eventId, start, end);
            up.signUpResult(em.getEventDescription(eventId));
            return true;
        }
    }

    /**
     *Called when user cancels an event they signed up for.
     *
     * @param  eventId id of the event user is signing up for.
     *
     */
    public boolean cancelEventAttendance(String eventId) {
        if(em.removeUserFromEvent(eventId, username)) {
            um.cancel(eventId, username);
            up.cancelResult(em.getEventDescription(eventId));
            return true;
        }
        up.notAttendingEventError(em.getEventDescription(eventId));
        return false;
    }

    /**
     *Returns list of events the user is attending
     *
     *@return list of events the user is attending in a string format
     */

    public List<String> getAttendingEventsString() {
        HashMap<String, LocalDateTime[]> schedule = um.getSchedule(username);
        ArrayList<String> eventDesc = new ArrayList<>();
        for (String eventId : schedule.keySet())
            eventDesc.add(em.getEventDescription(eventId));

        return eventDesc;
    }

    /**
     *Returns list of events the user is attending
     *
     *@return list of events the user is attending in a string format
     */

    public List<String> getAttendingEvents() {
        HashMap<String, LocalDateTime[]> schedule = um.getSchedule(username);
        return new ArrayList<>(schedule.keySet());
    }

    /**
     *Returns list of all events in the conference
     *
     *@return list of all events in the conference in a string format
     */
    public List<String> getAllEvents(){
        ArrayList<String> eventDesc = new ArrayList<>();
        for (String id : em.getAllEventIds()){
            eventDesc.add(em.getEventDescription(id));
        }

        return eventDesc;
    }

    /**
     *Returns list of all messages the user recieved
     *
     *@return list of all messages the user recieved in string format
     */
    public List<String> getAllMessages(){
        List<String> messageStrings = new ArrayList<>();
        if (um.getUserMessages(username).size() == 0) {
            up.noMessagesLabel();
        } else {
            for (String iD : um.getUserMessages(username)) {
                messageStrings.add(mm.getMessageToString(iD));
            }
        }

        return messageStrings;
    }

    /**
     *Calls the user manager to add a messageId to a user's list
     *
     *@param  messageId id of the message user is adding.
     *@param  username username of the user the message is for.
     */
    protected void addMessagesToUser(String username, String messageId) {
        um.addMessageToUser(username, messageId);
        um.addMessageToUser(this.username, messageId);
    }

    /**
     *Sends a message to an attendee.
     *
     *@param  recipientName username of the Entities.Attendee the message is for.
     *@param  content the contents of the message being sent.
     *
     *@return returns true if the message was sent successfully.
     */
    public boolean sendMessage(String recipientName, String content) {
        if (mm.messageCheck(recipientName, username, content)) {
            String messageId = mm.createMessage(recipientName, username, content);
            up.messageResult(recipientName);
            addMessagesToUser(recipientName, messageId);
        } else {
            up.invalidMessageError();
        }

        return true;
    }

    /**
     *logs the user out of the program
     *
     *@return returns the current UserController class.
     */
    public UserController logout() {
        up.logoutMessage();
        return this;
    }
}<|MERGE_RESOLUTION|>--- conflicted
+++ resolved
@@ -64,13 +64,7 @@
                     signUpEventAttendance(em.getAllEventIds().get(option - 1));
             } catch (NumberFormatException e) {
                 up.invalidOptionError();
-<<<<<<< HEAD
-            else
-                signUpEventAttendance(em.getAllEventIds().get(option-1));
-                break;
-=======
-            }
->>>>>>> 56325268
+            }
         }
     }
 
@@ -93,13 +87,7 @@
                     cancelEventAttendance(getAttendingEvents().get(option-1));
             } catch (NumberFormatException e) {
                 up.invalidOptionError();
-<<<<<<< HEAD
-            else
-                cancelEventAttendance(getAttendingEvents().get(option-1));
-                break;
-=======
-            }
->>>>>>> 56325268
+            }
         }
     }
 
