package Controllers;

import Presenters.MessagePresenter;
import Presenters.UserPresenter;
import UseCases.*;

import java.time.LocalDateTime;
import java.util.ArrayList;
import java.util.HashMap;
import java.util.List;
import java.util.Scanner;

import static java.lang.Integer.parseInt;

/**
 * An abstract Controller class, which all other types of user controllers inherit from.
 *
 */

public abstract class UserController {
    protected EventManager em;
    protected UserManager um;
    protected RoomManager rm;
    protected MessageManager mm;
    protected String username;
    protected Scanner input;
    private final UserPresenter up;
    private MessagePresenter mp;

    /**
     * Constructor for UserController object.
     *
     * @param em  current session's UseCases.EventManager class.
     * @param um  current session's UseCases.UserManager class.
     * @param rm  current session's UseCases.RoomManager class.
     * @param mm  current session's UseCases.MessageManager class.
     * @param username current logged in user's username.
     */
    public UserController(EventManager em, UserManager um, RoomManager rm, MessageManager mm, String username) {
        this.em = em;
        this.um = um;
        this.rm = rm;
        this.mm = mm;
        this.username = username;
        this.input = new Scanner(System.in);
        this.up = new UserPresenter();
        this.mp = new MessagePresenter();
    }

    /**
     *UI for when user signs up for an event.
     *
     */
    public void signUpMenu(){
        while (true) {
            up.signUpEventListLabel();
            up.listEvents(getAllEvents());
            up.signUpEventPrompt();
            try {
                int option = parseInt(input.nextLine());
                if (option == 0)
                    break;
                else if (option > em.getAllEventIds().size())
                    up.invalidOptionError();
                else
                    signUpEventAttendance(em.getAllEventIds().get(option - 1));
                    break;
            } catch (NumberFormatException e) {
                up.invalidOptionError();
            }
        }
    }

    /**
     *UI for when user cancels an event they signed up for.
     *
     */
    public void cancelMenu(){
        while(true) {
            up.cancelEventListLabel();
            up.listEvents(getAttendingEventsString());
            up.cancelEventPrompt();
            try {
                int option = parseInt(input.nextLine());
                if (option == 0)
                    break;
                else if (option > getAttendingEvents().size())
                    up.invalidOptionError();
                else
                    cancelEventAttendance(getAttendingEvents().get(option-1));
                    break;
            } catch (NumberFormatException e) {
                up.invalidOptionError();
            }
        }
    }

    /**
     * UI for when users want to see all events they're attending
     *
     */
    public void viewEventsMenu(){
        while(true){
            up.listAllEventsLabel();
            up.listEvents(getAttendingEventsString());
            up.exitlistAllEventsLabel();
            try{
                int option = parseInt(input.nextLine());
                if(option == 0){
                    break;
                }else{
                    up.invalidOptionError();
                }
            }catch(NumberFormatException e){
                up.invalidOptionError();
            }
        }
    }

    /**
     *UI for when users want to message other users or view their messages.
     *
     */
    public void messageMenu(){
        while (true) {
            up.messageMenuPrompt();
            try {
                int option = parseInt(input.nextLine());
                if (option == 0)
                    break;
                else if (option == 1){
                    String name;
                    String content;
                    boolean canSend = false;
                    up.messageUserListLabel();
                    up.listUsers(getAllMessageableUsers());
                    up.enterReceiverPrompt();
                    name = input.nextLine();
                    if (um.userExists(name)) {
                        canSend = true;
                    }else {
                        up.invalidUserError();
                    }
                    if (canSend) {
                        up.enterMessagePrompt();
                        content = input.nextLine();
                        if (um.isAttendee(name) || um.isSpeaker(name))
                            sendMessage(name, content);
                        else
                            up.cannotMessageOrganizerError();
                    }
                } else if (option == 2){
                    mp = new MessagePresenter();
                    mp.showSentMessagesLabel();
                    mp.listMessages(getAllSentMessages());
                } else if (option == 3) {
                    mp = new MessagePresenter();
                    mp.showReceivedMessagesLabel();
                    mp.listMessages(getAllReceivedMessages());
                } else
                    up.invalidOptionError();
            } catch (NumberFormatException e) {
                up.invalidOptionError();
            }
        }
    }

    /**
     *Returns list of users that the user can send messages to.
     *
     *@return list of speakers and attendees in a string format
     */
    public ArrayList<String> getAllMessageableUsers(){
        return um.getAllMessageableUsers(username);
    }

    /**
     *Called when user signs up for an event.
     * @param  eventId id of the event user is signing up for.
     *
     */
    public boolean signUpEventAttendance(String eventId) {
        LocalDateTime start = em.getEventStartTime(eventId);
        LocalDateTime end = em.getEventEndTime(eventId);
        if (!um.canSignUp(username, eventId, start, end)) {
            up.alreadySignedUpError();
            return false;
        } else if (!em.canAddUserToEvent(eventId,username)){
            up.eventFullCapacityError();
            return false;
        } else {
            em.addUserToEvent(eventId,username);
            um.signUp(username, eventId, start, end);
            up.signUpResult(em.getEventName(eventId));
            return true;
        }
    }

    /**
     *Called when user cancels an event they signed up for.
     *
     * @param  eventId id of the event user is signing up for.
     *
     */
    public boolean cancelEventAttendance(String eventId) {
        if(em.removeUserFromEvent(eventId, username)) {
            um.cancel(username, eventId);
            up.cancelResult(em.getEventName(eventId));
            return true;
        }
        up.notAttendingEventError(em.getEventName(eventId));
        return false;
    }

    /**
     *Returns list of events the user is attending
     *
     *@return list of events the user is attending in a string format
     */

    public List<String> getAttendingEventsString() {
        HashMap<String, LocalDateTime[]> schedule = um.getSchedule(username);
        ArrayList<String> eventDesc = new ArrayList<>();
        for (String eventId : schedule.keySet())
            eventDesc.add(em.getEventDescription(eventId));

        return eventDesc;
    }

    /**
     *Returns list of events the user is attending
     *
     *@return list of events the user is attending in a string format
     */

    public List<String> getAttendingEvents() {
        HashMap<String, LocalDateTime[]> schedule = um.getSchedule(username);
        return new ArrayList<>(schedule.keySet());
    }

    /**
     *Returns list of all events in the conference
     *
     *@return list of all events in the conference in a string format
     */
    public List<String> getAllEvents(){
        ArrayList<String> eventDesc = new ArrayList<>();
        for (String id : em.getAllEventIds()){
            if(um.canSignUp(username, id, em.getEventStartTime(id), em.getEventEndTime(id))) {
                eventDesc.add(em.getEventDescription(id));
            }
        }

        return eventDesc;
    }

    /**
<<<<<<< HEAD
     * Returns list of all messages the user sent.
     *
     * @return A list of all messages the user sent
=======
     * Gets all of current user's sent messages.
     *
     * @return List of Strings representing all of the user's sent messages.
>>>>>>> 8414ecb4
     */
    public List<String> getAllSentMessages(){
        List<String> messageStrings = new ArrayList<>();
        List<String> userMessages = um.getSentMessages(username);
        if (userMessages.size() == 0) {
            up.noMessagesLabel();
        } else {
            System.out.println("You have " + userMessages.size() + " sent messages.");
            for (String id : userMessages) {
                messageStrings.add(mm.getMessageToString(id));
            }
        }

        return messageStrings;
    }

    /**
<<<<<<< HEAD
     * Returns list of all messages the user has received.
     *
     * @return a list of all messages the user has received
=======
     * Gets all of current user's received messages.
     *
     * @return List of Strings representing all of the user's received messages.
>>>>>>> 8414ecb4
     */
    public List<String> getAllReceivedMessages(){
        List<String> messageStrings = new ArrayList<>();
        List<String> userMessages = um.getReceivedMessages(username);
        if (userMessages.size() == 0) {
            up.noMessagesLabel();
        } else {
            System.out.println("You have " + userMessages.size() + " received messages.");
            for (String id : userMessages) {
                messageStrings.add(mm.getMessageToString(id));
            }
        }

        return messageStrings;
    }

    /**
     *Calls the user manager to add a messageID to sender's and receiver's list
     *
     *@param  messageId id of the message user is adding.
     *@param  recipientName username of the user the message is for.
     */
    public void addMessagesToUser(String recipientName, String messageId) {
        um.receiveMessage(recipientName, messageId);
        um.sendMessage(this.username, messageId);
    }

    /**
     *Sends a message to an attendee.
     *
     *@param  recipientName username of the Entities.Attendee the message is for.
     *@param  content the contents of the message being sent.
     *
     *@return returns true if the message was sent successfully.
     */
    public boolean sendMessage(String recipientName, String content) {
        if (mm.messageCheck(recipientName, username, content)) {
            String messageId = mm.createMessage(recipientName, username, content);
            up.messageResult(recipientName);
            addMessagesToUser(recipientName, messageId);
        } else {
            up.invalidMessageError();
        }

        return true;
    }

    /**
     *logs the user out of the program
     *
     *@return returns the current UserController class.
     */
    public UserController logout() {
        up.logoutMessage();
        return this;
    }
}<|MERGE_RESOLUTION|>--- conflicted
+++ resolved
@@ -255,15 +255,9 @@
     }
 
     /**
-<<<<<<< HEAD
-     * Returns list of all messages the user sent.
-     *
-     * @return A list of all messages the user sent
-=======
      * Gets all of current user's sent messages.
      *
      * @return List of Strings representing all of the user's sent messages.
->>>>>>> 8414ecb4
      */
     public List<String> getAllSentMessages(){
         List<String> messageStrings = new ArrayList<>();
@@ -281,15 +275,9 @@
     }
 
     /**
-<<<<<<< HEAD
-     * Returns list of all messages the user has received.
-     *
-     * @return a list of all messages the user has received
-=======
      * Gets all of current user's received messages.
      *
      * @return List of Strings representing all of the user's received messages.
->>>>>>> 8414ecb4
      */
     public List<String> getAllReceivedMessages(){
         List<String> messageStrings = new ArrayList<>();
@@ -307,7 +295,7 @@
     }
 
     /**
-     *Calls the user manager to add a messageID to sender's and receiver's list
+     *Calls the user manager to add a messageId to a user's list
      *
      *@param  messageId id of the message user is adding.
      *@param  recipientName username of the user the message is for.
