package Controllers;

import Presenters.MessagePresenter;
import Presenters.UserPresenter;
import UseCases.*;

import java.time.LocalDateTime;
import java.util.ArrayList;
import java.util.HashMap;
import java.util.List;
import java.util.Scanner;

import static java.lang.Integer.parseInt;

/**
 * An abstract Controller class, which all other types of user controllers inherit from.
 *
 */

public abstract class UserController {
    protected EventManager em;
    protected UserManager um;
    protected RoomManager rm;
    protected MessageManager mm;
    protected String username;
    protected Scanner input;
    private UserPresenter up;

    /**
     * Constructor for Controllers.UserController object.
     *
     * @param em  current session's UseCases.EventManager class.
     * @param um  current session's UseCases.UserManager class.
     * @param rm  current session's UseCases.RoomManager class.
     * @param mm  current session's UseCases.MessageManager class.
     * @param username current logged in user's username.
     */
    public UserController(EventManager em, UserManager um, RoomManager rm, MessageManager mm, String username) {
        this.em = em;
        this.um = um;
        this.rm = rm;
        this.mm = mm;
        this.username = username;
        this.input = new Scanner(System.in);
        this.up = new UserPresenter();
    }

    /**
     *UI for when user signs up for an event.
     *
     */
    public void signUpMenu(){
        while (true) {
            up.signUpEventListLabel();
            up.listEvents(getAllEvents());
            up.signUpEventPrompt();
            try {
                int option = parseInt(input.nextLine());
                if (option == 0)
                    break;
                else if (option > em.getAllEventIds().size())
                    up.invalidOptionError();
                else
                    signUpEventAttendance(em.getAllEventIds().get(option - 1));
            } catch (NumberFormatException e) {
                up.invalidOptionError();
            }
        }
    }

    /**
     *UI for when user cancels an event they signed up for.
     *
     */
    public void cancelMenu(){
        while(true) {
            up.cancelEventListLabel();
            up.listEvents(getAttendingEventsString());
            up.cancelEventPrompt();
            try {
                int option = parseInt(input.nextLine());
                if (option == 0)
                    break;
                else if (option > getAttendingEvents().size())
                    up.invalidOptionError();
                else
                    cancelEventAttendance(getAttendingEvents().get(option-1));
            } catch (NumberFormatException e) {
                up.invalidOptionError();
            }
        }
    }

    /**
     *UI for when users want to message other users or view their messages.
     *
     */
    public void messageMenu(){
        while (true) {
            up.messageMenuPrompt();
<<<<<<< HEAD
            String option = input.nextLine();
            if (option.equals("0"))
                break;
            else if (option.equals("1")){
                String name;
                String content;
                boolean canSend = false;
                up.messageUserListLabel();
                up.listUsers(getAllMessageableUsers());
                up.enterReceiverPrompt();
                name = input.nextLine();
                if (um.userExists(name)) {
                    canSend = true;
                }else {
                    up.invalidUserError();
                }
                if (canSend) {
                    up.enterMessagePrompt();
                    content = input.nextLine();
                    if (um.isAttendee(name) || um.isSpeaker(name))
                        sendMessage(name, content);
                    else
                        up.cannotMessageOrganizerError();
                }
            } else if (option.equals("2")){
                MessagePresenter mp = new MessagePresenter();
                mp.showMessagesLabel();
                mp.listMessages(getAllMessages());
            } else
=======
            try {
                int option = parseInt(input.nextLine());
                if (option == 0)
                    break;
                else if (option == 1){
                    String name;
                    String content;
                    boolean canSend = false;
                    up.messageUserListLabel();
                    up.listUsers(getAllMessageableUsers());
                    up.enterReceiverPrompt();
                    name = input.nextLine();
                    if (um.userExists(name)) {
                        canSend = true;
                    }else {
                        up.invalidUserError();
                    }
                    if (canSend) {
                        up.enterMessagePrompt();
                        content = input.nextLine();
                        if (um.isAttendee(name) || um.isSpeaker(name))
                            sendMessage(name, content);
                        else
                            up.cannotMessageOrganizerError();
                    }
                } else if (option == 2){
                    MessagePresenter mp = new MessagePresenter();
                    mp.showMessagesLabel();
                    mp.listMessages(getAllMessages());
                } else
                    up.invalidOptionError();
            } catch (NumberFormatException e) {
>>>>>>> e8b25929
                up.invalidOptionError();
            }
        }
    }

    /**
     *Returns list of users that the user can send messages to.
     *
     *@return list of speakers and attendees in a string format
     */
    public ArrayList<String> getAllMessageableUsers(){
        return um.getAllMessageableUsers(username);
    }

    /**
     *Called when user signs up for an event.
     * @param  eventId id of the event user is signing up for.
     *
     */
    public boolean signUpEventAttendance(String eventId) {
        LocalDateTime start = em.getEventStartTime(eventId);
        LocalDateTime end = em.getEventEndTime(eventId);
        if (!um.canSignUp(username, eventId, start, end)) {
            up.alreadySignedUpError();
            return false;
        } else if (!em.canAddUserToEvent(eventId,username)){
            up.eventFullCapacityError();
            return false;
        } else {
            em.addUserToEvent(eventId,username);
            um.signUp(username, eventId, start, end);
            up.signUpResult(em.getEventDescription(eventId));
            return true;
        }
    }

    /**
     *Called when user cancels an event they signed up for.
     *
     * @param  eventId id of the event user is signing up for.
     *
     */
    public boolean cancelEventAttendance(String eventId) {
        if(em.removeUserFromEvent(eventId, username)) {
            um.cancel(eventId, username);
            up.cancelResult(em.getEventDescription(eventId));
            return true;
        }
        up.notAttendingEventError(em.getEventDescription(eventId));
        return false;
    }

    /**
     *Returns list of events the user is attending
     *
     *@return list of events the user is attending in a string format
     */

    public List<String> getAttendingEventsString() {
        HashMap<String, LocalDateTime[]> schedule = um.getSchedule(username);
        ArrayList<String> eventDesc = new ArrayList<>();
        for (String eventId : schedule.keySet())
            eventDesc.add(em.getEventDescription(eventId));

        return eventDesc;
    }

    /**
     *Returns list of events the user is attending
     *
     *@return list of events the user is attending in a string format
     */

    public List<String> getAttendingEvents() {
        HashMap<String, LocalDateTime[]> schedule = um.getSchedule(username);
        return new ArrayList<>(schedule.keySet());
    }

    /**
     *Returns list of all events in the conference
     *
     *@return list of all events in the conference in a string format
     */
    public List<String> getAllEvents(){
        ArrayList<String> eventDesc = new ArrayList<>();
        for (String id : em.getAllEventIds()){
            eventDesc.add(em.getEventDescription(id));
        }

        return eventDesc;
    }

    /**
     *Returns list of all messages the user recieved
     *
     *@return list of all messages the user recieved in string format
     */
    public List<String> getAllMessages(){
        List<String> messageStrings = new ArrayList<>();
        if (um.getUserMessages(username).size() == 0) {
            up.noMessagesLabel();
        } else {
            for (String iD : um.getUserMessages(username)) {
                messageStrings.add(mm.getMessageToString(iD));
            }
        }

        return messageStrings;
    }

    /**
     *Calls the user manager to add a messageId to a user's list
     *
     *@param  messageId id of the message user is adding.
     *@param  username username of the user the message is for.
     */
    protected void addMessagesToUser(String username, String messageId) {
        um.addMessageToUser(username, messageId);
        um.addMessageToUser(this.username, messageId);
    }

    /**
     *Sends a message to an attendee.
     *
     *@param  recipientName username of the Entities.Attendee the message is for.
     *@param  content the contents of the message being sent.
     *
     *@return returns true if the message was sent successfully.
     */
    public boolean sendMessage(String recipientName, String content) {
        if (mm.messageCheck(recipientName, username, content)) {
            String messageId = mm.createMessage(recipientName, username, content);
            up.messageResult(recipientName);
            addMessagesToUser(recipientName, messageId);
        } else {
            up.invalidMessageError();
        }

        return true;
    }

    /**
     *logs the user out of the program
     *
     *@return returns the current UserController class.
     */
    public UserController logout() {
        up.logoutMessage();
        return this;
    }
}<|MERGE_RESOLUTION|>--- conflicted
+++ resolved
@@ -98,37 +98,6 @@
     public void messageMenu(){
         while (true) {
             up.messageMenuPrompt();
-<<<<<<< HEAD
-            String option = input.nextLine();
-            if (option.equals("0"))
-                break;
-            else if (option.equals("1")){
-                String name;
-                String content;
-                boolean canSend = false;
-                up.messageUserListLabel();
-                up.listUsers(getAllMessageableUsers());
-                up.enterReceiverPrompt();
-                name = input.nextLine();
-                if (um.userExists(name)) {
-                    canSend = true;
-                }else {
-                    up.invalidUserError();
-                }
-                if (canSend) {
-                    up.enterMessagePrompt();
-                    content = input.nextLine();
-                    if (um.isAttendee(name) || um.isSpeaker(name))
-                        sendMessage(name, content);
-                    else
-                        up.cannotMessageOrganizerError();
-                }
-            } else if (option.equals("2")){
-                MessagePresenter mp = new MessagePresenter();
-                mp.showMessagesLabel();
-                mp.listMessages(getAllMessages());
-            } else
-=======
             try {
                 int option = parseInt(input.nextLine());
                 if (option == 0)
@@ -161,7 +130,6 @@
                 } else
                     up.invalidOptionError();
             } catch (NumberFormatException e) {
->>>>>>> e8b25929
                 up.invalidOptionError();
             }
         }
