--- conflicted
+++ resolved
@@ -219,11 +219,7 @@
         getAllEvents();
         op.eventNumberPrompt();
         int index = parseInt(input.nextLine());
-<<<<<<< HEAD
-        String eventId = em.getAllEventIds().get(index);
-=======
-        String eventId = new ArrayList<>(em.getAllEventIds()).get(index);
->>>>>>> ef702ba4
+        String eventId = new ArrayList<>(em.getAllEvents().keySet()).get(index);
         List<String> speakerNames = um.getAllSpeakerNames();
         for (String name : speakerNames)
             System.out.println(name);
