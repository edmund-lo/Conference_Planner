--- conflicted
+++ resolved
@@ -68,11 +68,7 @@
         return mm;
 
     }
-<<<<<<< HEAD
-
-=======
 //
->>>>>>> b18608fc
 //    public static void main(String[] args) {
 //        //TODO: CREATE TEST CASES
 //        EventGateway eg = new EventGateway();
@@ -81,13 +77,8 @@
 //        em.("RoomManage", r);
 //        rg.serializeData(rm);
 //        RoomManager rr = rg.deserializeData();
-<<<<<<< HEAD
-
-    }
-=======
 //
 //    }
->>>>>>> b18608fc
 
 
 }