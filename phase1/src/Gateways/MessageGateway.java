package Gateways;

import UseCases.MessageManager;

import java.io.*;
<<<<<<< HEAD
/**
 * A Gateway class that serializes and deserializes the Message Manager class
 */
public class MessageGateway implements GatewayInterface<MessageManager>, Serializable {
=======

/**
 * A Gateway class that serializes and deserializes the Message Manager class
 *
 */
public class MessageGateway implements GatewayInterface<MessageManager>, Serializable {
    /**
     * Serial extension file mgt_save which stores serialized and deserialized data
     */
    public String fileName = "mgt_save.ser";
>>>>>>> 28fb2825

    public String fileName = "mgt_save.ser";
    /**
<<<<<<< HEAD
     * This method serializes an inputted Entities.User Manager's data
     * @param mm UseCases.MessageManager object
=======
     * This method serializes an inputted Message Manager's data
     *
     * @param mm MessageManager object
>>>>>>> 28fb2825
     */
    public void serializeData(MessageManager mm) {

        try {
            File new_file = new File(fileName);
            FileOutputStream store_file = new FileOutputStream(new_file);
            ObjectOutputStream conv_obj = new ObjectOutputStream(store_file);
            conv_obj.writeObject((MessageManager) mm);
            conv_obj.close();
            store_file.close();
        }
        catch (FileNotFoundException e) {
            System.out.println("File not Found!");
        }
        catch (IOException ignored){}

    }

    /**
     * Deserializes the given serialized file, and converts it to a Message Manager object
     *
<<<<<<< HEAD
     * @return MessageManager object
=======
     * @return Message Manager object
>>>>>>> 28fb2825
     */
    public MessageManager deserializeData() {
        MessageManager mm = new MessageManager();
        try {
            File new_file2 = new File(fileName);
            //
            FileInputStream file2 = new FileInputStream(new_file2);
            ObjectInputStream input = new ObjectInputStream(file2);

            mm = (MessageManager) input.readObject();
            input.close();
            file2.close();
            return mm;
        }
        catch (FileNotFoundException e) {
            System.out.println("File not Found!");
        }
        catch (IOException ignored) {}
        catch (ClassNotFoundException e) {
            System.out.println("Message Manager Class was not found!");
        }
        finally {
            return mm;
        }


    }
}<|MERGE_RESOLUTION|>--- conflicted
+++ resolved
@@ -3,12 +3,6 @@
 import UseCases.MessageManager;
 
 import java.io.*;
-<<<<<<< HEAD
-/**
- * A Gateway class that serializes and deserializes the Message Manager class
- */
-public class MessageGateway implements GatewayInterface<MessageManager>, Serializable {
-=======
 
 /**
  * A Gateway class that serializes and deserializes the Message Manager class
@@ -19,18 +13,11 @@
      * Serial extension file mgt_save which stores serialized and deserialized data
      */
     public String fileName = "mgt_save.ser";
->>>>>>> 28fb2825
 
-    public String fileName = "mgt_save.ser";
     /**
-<<<<<<< HEAD
-     * This method serializes an inputted Entities.User Manager's data
-     * @param mm UseCases.MessageManager object
-=======
      * This method serializes an inputted Message Manager's data
      *
      * @param mm MessageManager object
->>>>>>> 28fb2825
      */
     public void serializeData(MessageManager mm) {
 
@@ -52,11 +39,7 @@
     /**
      * Deserializes the given serialized file, and converts it to a Message Manager object
      *
-<<<<<<< HEAD
-     * @return MessageManager object
-=======
      * @return Message Manager object
->>>>>>> 28fb2825
      */
     public MessageManager deserializeData() {
         MessageManager mm = new MessageManager();
