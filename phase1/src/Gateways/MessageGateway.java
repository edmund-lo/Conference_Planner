package Gateways;

import UseCases.MessageManager;

import java.io.*;

/**
 * A Gateway class that serializes and deserializes the Message Manager class
 *
 */
public class MessageGateway implements GatewayInterface<MessageManager>, Serializable {
    /**
     * Serial extension file mgt_save which stores serialized and deserialized data
     */
    //initializing our fileName in .ser file for saving and persistence of our data.
    public String fileName = "mgt_save.ser";

    /**
     * This method serializes an inputted Message Manager's data
     *
     * @param mm MessageManager object
     */
    public void serializeData(MessageManager mm) {
        //try catch block, enters try and catches if there is a FileNotFoundException or silently
        //catches IO exception
        try {
            //create new file
            File new_file = new File(fileName);
            //store file in new variable
            //convert, save and write to the MessageManager object as a serialized object
            FileOutputStream store_file = new FileOutputStream(new_file);
            ObjectOutputStream conv_obj = new ObjectOutputStream(store_file);
<<<<<<< HEAD
            conv_obj.writeObject((MessageManager) mm);
            //close files
=======
            conv_obj.writeObject(mm);
>>>>>>> 6c462b64
            conv_obj.close();
            store_file.close();
        }
        //catch FileNotFound exception
        catch (FileNotFoundException e) {
            System.out.println("File not Found!");
        }
        //catch IO Exception silently
        catch (IOException ignored){}

    }

    /**
     * Deserializes the given serialized file, and converts it to a Message Manager object
     *
     * @return Message Manager object
     */
    public MessageManager deserializeData() {
        //Instantiate new MessageManager object
        MessageManager mm = new MessageManager();
        //
        try {
            File new_file2 = new File(fileName);
            //store and save data in new file stream
            FileInputStream file2 = new FileInputStream(new_file2);
            ObjectInputStream input = new ObjectInputStream(file2);
            //assign deserialized MessageManager object to instantiated object earlier
            mm = (MessageManager) input.readObject();
            //close files
            input.close();
            file2.close();
            //return MessageManager object
            return mm;
        }
        //catch FileNotFound exception
        catch (FileNotFoundException e) {
            System.out.println("Generating new file: " + fileName);
        }
        //silently catch IO exception
        catch (IOException ignored) {}
        //Catch ClassNotFound exception
        catch (ClassNotFoundException e) {
<<<<<<< HEAD
            System.out.println("Message Manager Class was not found!");
        }
        //return MessageManager object
        finally {
            return mm;
=======
            System.out.println("MessageManager Class was not found!");
>>>>>>> 6c462b64
        }

        return mm;
    }
}<|MERGE_RESOLUTION|>--- conflicted
+++ resolved
@@ -30,12 +30,7 @@
             //convert, save and write to the MessageManager object as a serialized object
             FileOutputStream store_file = new FileOutputStream(new_file);
             ObjectOutputStream conv_obj = new ObjectOutputStream(store_file);
-<<<<<<< HEAD
-            conv_obj.writeObject((MessageManager) mm);
-            //close files
-=======
             conv_obj.writeObject(mm);
->>>>>>> 6c462b64
             conv_obj.close();
             store_file.close();
         }
@@ -72,21 +67,13 @@
         }
         //catch FileNotFound exception
         catch (FileNotFoundException e) {
-            System.out.println("Generating new file: " + fileName);
+            System.out.println("File not Found!");
         }
         //silently catch IO exception
         catch (IOException ignored) {}
         //Catch ClassNotFound exception
         catch (ClassNotFoundException e) {
-<<<<<<< HEAD
             System.out.println("Message Manager Class was not found!");
-        }
-        //return MessageManager object
-        finally {
-            return mm;
-=======
-            System.out.println("MessageManager Class was not found!");
->>>>>>> 6c462b64
         }
 
         return mm;
