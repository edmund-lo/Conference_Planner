--- conflicted
+++ resolved
@@ -10,25 +10,14 @@
  */
 public class MessageGateway implements GatewayInterface<MessageManager>, Serializable {
     /**
-<<<<<<< HEAD
-     * This gateway class implements abstract interface GatewayInterface with object MessageManager
-     * Implements Serializable to serialize and deserialize a given object MessageManager in a file
-=======
      * Serial extension file mgt_save which stores serialized and deserialized data
->>>>>>> d2f92e60
      */
     public String fileName = "mgt_save.ser";
 
     /**
-<<<<<<< HEAD
-     * This method serializes an inputted UserManager's data
-     * Saves this data, creates and stores in a file if there is none that exists and is specified
-     * @param mm MessageManager object passed in to serialize and save in .ser file
-=======
      * This method serializes an inputted Message Manager's data
      *
      * @param mm MessageManager object
->>>>>>> d2f92e60
      */
     public void serializeData(MessageManager mm) {
 
@@ -46,27 +35,19 @@
         catch (IOException e){
             System.out.println("IO Exception Raised!!");
         }
+
     }
 
     /**
-<<<<<<< HEAD
-     * Deserializes a MessageManager object
-     * Saves the serialized version of MessageManager object, and then deserializes it to return
-     * MessageManager object
-     * @return MessageManager object
-=======
      * Deserializes the given serialized file, and converts it to a Message Manager object
      *
      * @return Message Manager object
->>>>>>> d2f92e60
      */
     public MessageManager deserializeData() {
         MessageManager mm = new MessageManager();
         try {
-            //Create new file
             File new_file2 = new File(fileName);
-            //Store file and save data
-            //read serialized object data and deserialize by casting the stored data
+            //
             FileInputStream file2 = new FileInputStream(new_file2);
             ObjectInputStream input = new ObjectInputStream(file2);
 
