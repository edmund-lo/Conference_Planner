package Gateways;

import UseCases.RoomManager;

import java.io.*;

/**
 * A Gateway class that serializes and deserializes the Room Manager class
 */
public class RoomGateway implements GatewayInterface<RoomManager>, Serializable {
    /**
     * Serial extension file rgt_save which stores serialized and
     * deserialized data
     */
    //empty .ser file for our saving and persistence of RoomGateway data
    public String fileName = "rgt_save.ser";

    /**
     * Serializes an inputted Room Manager's list of rooms
     *
     * @param rm the Room Manager class to be serialized
     *
     */
    public void serializeData(RoomManager rm) {
        //try catch block
        try {
            //create new file with passed in variable of empty file
            File new_file = new File(fileName);
            //save file
            FileOutputStream store_file = new FileOutputStream(new_file);
            ObjectOutputStream conv_obj = new ObjectOutputStream(store_file);
<<<<<<< HEAD
            //write to the  RoomManager, serializing this object
            conv_obj.writeObject((RoomManager) rm);
            //close files
=======
            conv_obj.writeObject(rm);
>>>>>>> 6c462b64
            conv_obj.close();
            store_file.close();
        }
        //catch file not found exception
        catch (FileNotFoundException e) {
            System.out.println("File not Found!");
        }
        //catches IO exception silently
        catch (IOException ignored){}
    }

    /**
     * Deserializes the given serialized file, and converts it to a Room Manager object
     *
     * @return Room Manager object
     */
    public RoomManager deserializeData() {
        //instantiate RoomManager object
        RoomManager rm = new RoomManager();
        //try catch block which catches FileNotFoundException,IO exception and ClassNotFoundException
        try {
            //create new file
            File new_file2 = new File(fileName);
            //store and save serialized objects
            FileInputStream file2 = new FileInputStream(new_file2);
            ObjectInputStream input = new ObjectInputStream(file2);
            //deserialize object and caste as a RoomManager object
            rm = (RoomManager) input.readObject();
            //close files
            input.close();
            file2.close();
<<<<<<< HEAD
            //return RoomManager object
            return rm;
=======
>>>>>>> 6c462b64
        }
        //catch FileNotFoundException
        catch (FileNotFoundException e) {
            System.out.println("Generating new file: " + fileName);
        }
        //Silently catch IO exception
        catch (IOException ignored){}
        //Class not found exception
        catch (ClassNotFoundException e) {
<<<<<<< HEAD
            System.out.println("Room Manager Class was not found!");
        }
        //Return the RoomManager Object
        finally {
            return rm;
=======
            System.out.println("RoomManager Class was not found!");
>>>>>>> 6c462b64
        }
        
        return rm;
    }
}

<|MERGE_RESOLUTION|>--- conflicted
+++ resolved
@@ -29,13 +29,7 @@
             //save file
             FileOutputStream store_file = new FileOutputStream(new_file);
             ObjectOutputStream conv_obj = new ObjectOutputStream(store_file);
-<<<<<<< HEAD
-            //write to the  RoomManager, serializing this object
             conv_obj.writeObject((RoomManager) rm);
-            //close files
-=======
-            conv_obj.writeObject(rm);
->>>>>>> 6c462b64
             conv_obj.close();
             store_file.close();
         }
@@ -67,11 +61,8 @@
             //close files
             input.close();
             file2.close();
-<<<<<<< HEAD
             //return RoomManager object
             return rm;
-=======
->>>>>>> 6c462b64
         }
         //catch FileNotFoundException
         catch (FileNotFoundException e) {
@@ -81,17 +72,9 @@
         catch (IOException ignored){}
         //Class not found exception
         catch (ClassNotFoundException e) {
-<<<<<<< HEAD
-            System.out.println("Room Manager Class was not found!");
+            System.out.println("RoomManager Class was not found!");
         }
-        //Return the RoomManager Object
-        finally {
-            return rm;
-=======
-            System.out.println("RoomManager Class was not found!");
->>>>>>> 6c462b64
-        }
-        
+
         return rm;
     }
 }
