--- conflicted
+++ resolved
@@ -12,7 +12,7 @@
      * Serial extension file ugt_save.ser which stores serialized and
      * deserialized data
      */
-    //Initializing our file name for our .ser file used below
+
     public String fileName = "ugt_save.ser";
 
     /**
@@ -30,12 +30,7 @@
             //Serialize object by writing UserManager um as value to variable conv_obj
             FileOutputStream store_file = new FileOutputStream(new_file);
             ObjectOutputStream conv_obj = new ObjectOutputStream(store_file);
-<<<<<<< HEAD
-            conv_obj.writeObject((UserManager) um);
-            //close files
-=======
             conv_obj.writeObject(um);
->>>>>>> 6c462b64
             conv_obj.close();
             store_file.close();
         }
@@ -68,11 +63,6 @@
             //close files
             input.close();
             file2.close();
-<<<<<<< HEAD
-            //return UserManager object
-            return um;
-=======
->>>>>>> 6c462b64
         }
         //catch FileNotFoundException
         catch (FileNotFoundException e) {
@@ -82,17 +72,8 @@
         catch (IOException ignored){}
         //Catch ClassNotFoundException
         catch (ClassNotFoundException e) {
-<<<<<<< HEAD
-            System.out.println("Entities.Room Manager Class was not found");
+            System.out.println("UserManager Class was not found");
         }
-        //return UserManager object
-        finally {
-            return um;
-=======
-            System.out.println("UserManager Class was not found");
->>>>>>> 6c462b64
-        }
-
         return um;
     }
 }