--- conflicted
+++ resolved
@@ -48,14 +48,10 @@
                     createSpeakerAccountCmd();
                     break;
                 case 5:
+                    messageAllAttendeesCmd();
+                    break;
+                case 6:
                     messageAllSpeakersCmd();
-                    break;
-                case 6:
-<<<<<<< HEAD
-                    messageAllAttendeesCmd();
-=======
-                    messageAllSpeakersCmd();
->>>>>>> e5b07fb4
                     break;
                 case 7:
                     scheduleSpeakerCmd();
@@ -157,7 +153,7 @@
         System.out.println("Enter room's name:");
         String name = input.nextLine();
         /*System.out.println("Enter room's capacity:");
-        int capacity = parseInt(input.nextLine());*/
+        int capacity = parseInt(sc.nextLine());*/
         int capacity = 2;
         createRoom(name, capacity);
     }
